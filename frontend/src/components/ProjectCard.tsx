import React, { useState, useEffect } from 'react';
import { Clock, FileText, Trash2, Loader2 } from 'lucide-react';
import { Project } from '../types';
import ProjectThumbnail from './ProjectThumbnail';
import ProcessingStages from './ProcessingStages';

interface ProjectCardProps {
  project: Project;
  viewMode: 'grid' | 'list';
  onOpenProject: (project: Project) => void;
  onDeleteProject: (id: string) => void;
}

const ProjectCard: React.FC<ProjectCardProps> = ({
  project,
  viewMode,
  onOpenProject,
  onDeleteProject
}) => {
  // Track recent completion for success animation
  const [justCompleted, setJustCompleted] = useState(false);
  const [previousStatus, setPreviousStatus] = useState(project.status);
  
<<<<<<< HEAD
  // Watch for completion - show animation when transitioning from 'processing' to 'transcribed' or 'completed'
  useEffect(() => {
    if (previousStatus === 'processing' && (project.status === 'transcribed' || project.status === 'completed')) {
=======
  // Watch for completion - only show animation when transitioning from 'processing' to 'completed'
  useEffect(() => {
    if (previousStatus === 'processing' && project.status === 'completed') {
>>>>>>> 4973bf6d
      setJustCompleted(true);
      // Show success animation for 2 seconds
      const timer = setTimeout(() => setJustCompleted(false), 2000);
      return () => clearTimeout(timer);
    }
    setPreviousStatus(project.status);
  }, [project.status, previousStatus]);
  
  const formatTime = (seconds: number) => {
    const minutes = Math.floor(seconds / 60);
    const remainingSeconds = Math.floor(seconds % 60);
    return `${minutes}:${remainingSeconds.toString().padStart(2, '0')}`;
  };

  const formatDate = (date: Date) => {
    return new Intl.DateTimeFormat('ar-SA', {
      year: 'numeric',
      month: 'short',
      day: 'numeric'
    }).format(new Date(date));
  };

  const estimateRemainingTime = (project: Project): string | null => {
    if (!project.progress || project.progress === 0 || project.progress >= 95) {
      return null;
    }
    
    // Rough estimation: 1 minute of video = 30-60 seconds of processing
    // Transcription is ~75% of the work
    const videoDuration = project.duration || 0;
    const totalEstimatedSeconds = videoDuration * 0.5; // 0.5x video length
    
    const progressPercent = project.progress / 100;
    const elapsedEstimate = totalEstimatedSeconds * progressPercent;
    const remainingEstimate = totalEstimatedSeconds - elapsedEstimate;
    
    if (remainingEstimate < 60) {
      return `~${Math.ceil(remainingEstimate)} ثانية متبقية`;
    } else {
      const minutes = Math.ceil(remainingEstimate / 60);
      return `~${minutes} ${minutes === 1 ? 'دقيقة' : 'دقائق'} متبقية`;
    }
  };

  const getStatusColor = (status: Project['status']) => {
    switch (status) {
      case 'transcribed':
        return 'bg-yellow-100 text-yellow-800';
      case 'completed':
        return 'bg-green-100 text-green-800';
      case 'processing':
        return 'bg-blue-100 text-blue-800';
      case 'error':
        return 'bg-red-100 text-red-800';
      default:
        return 'bg-gray-100 text-gray-800';
    }
  };

  const getStatusText = (status: Project['status']) => {
    switch (status) {
      case 'transcribed':
        return 'تفريغ مكتمل';
      case 'completed':
        return 'ترجمة مكتملة';
      case 'processing':
        return 'جاري المعالجة';
      case 'error':
        return 'خطأ';
      case 'draft':
        return 'مسودة';
      default:
        return 'غير معروف';
    }
  };

  const isProcessing = project.status === 'processing';
  const isError = project.status === 'error' || project.status === 'failed';

  return (
    <div
      className={`bg-white rounded-lg shadow-sm border transition-all duration-200 relative ${
        viewMode === 'list' ? 'flex items-center p-4' : 'p-6'
      } ${
        isProcessing 
          ? 'cursor-default opacity-90' 
          : isError
            ? 'cursor-default opacity-90'
            : 'hover:shadow-md cursor-pointer'
      }`}
      onClick={() => !isProcessing && !isError && onOpenProject(project)}
    >
      {/* Processing Overlay */}
      {isProcessing && (
        <div className="absolute inset-0 bg-white bg-opacity-95 rounded-lg flex items-center justify-center z-10 p-6">
          <div className="text-center w-full max-w-xs">
            {/* Animated Icon */}
            <div className="w-16 h-16 bg-gradient-to-br from-blue-600 to-purple-600 rounded-full flex items-center justify-center mx-auto mb-4 shadow-lg">
              <Loader2 className="w-8 h-8 text-white animate-spin" />
            </div>
            
            {/* Processing Stages Visual */}
            {project.currentStage && project.progress !== undefined && project.progress > 0 && (
              <div className="mb-4">
                <ProcessingStages 
                  currentStage={project.currentStage} 
                  progress={project.progress} 
                />
              </div>
            )}
            
            {/* Progress Bar */}
            <div className="mb-3">
              <div className="w-full bg-gray-200 rounded-full h-2 mb-2">
                <div 
                  className="bg-gradient-to-r from-blue-600 to-purple-600 h-2 rounded-full transition-all duration-500 ease-out"
                  style={{ width: `${project.progress || 0}%` }}
                />
              </div>
              <div className="flex items-center justify-between text-xs text-gray-600">
                <span>{project.progress || 0}%</span>
                <span className="font-medium">جاري المعالجة</span>
              </div>
            </div>
            
            {/* Stage Message */}
            <p className="text-sm font-medium text-gray-900 mb-1">
              {project.stageMessage || 'جاري التحضير...'}
            </p>
            
            {/* Additional Info */}
            <p className="text-xs text-gray-500">
              {project.currentStage === 'generating_subtitles' 
                ? '⏰ هذه الخطوة قد تستغرق عدة دقائق'
                : project.videoUrl ? 'مصدر: يوتيوب' : 'مصدر: ملف محلي'
              }
            </p>
            
            {/* Time Estimate */}
            {estimateRemainingTime(project) && (
              <p className="text-xs text-blue-600 font-medium mt-2">
                {estimateRemainingTime(project)}
              </p>
            )}
            
            {/* Helpful tip for slow stage */}
            {project.currentStage === 'generating_subtitles' && (
              <div className="mt-3 p-2 bg-blue-50 rounded text-xs text-blue-700">
                💡 يمكنك إغلاق هذه الصفحة والعودة لاحقاً
              </div>
            )}
            
            {/* Manual refresh button */}
            <button
              onClick={async (e) => {
                e.stopPropagation();
                try {
                  const response = await fetch(`/api/projects/${project.id}`);
                  if (response.ok) {
                    // Force a re-render by reloading the page
                    window.location.reload();
                  }
                } catch (error) {
                  console.error('Failed to check status:', error);
                }
              }}
              className="mt-3 px-3 py-1 text-xs bg-white border border-gray-300 rounded hover:bg-gray-50 transition-colors text-gray-700"
            >
              🔄 تحديث الحالة
            </button>
          </div>
        </div>
      )}
      
      {/* Error Overlay */}
      {isError && (
        <div className="absolute inset-0 bg-white bg-opacity-95 rounded-lg flex items-center justify-center z-10 p-6">
          <div className="text-center w-full max-w-xs">
            {/* Error Icon */}
            <div className="w-16 h-16 bg-red-100 rounded-full flex items-center justify-center mx-auto mb-4">
              <svg className="w-8 h-8 text-red-600" fill="none" stroke="currentColor" viewBox="0 0 24 24">
                <path strokeLinecap="round" strokeLinejoin="round" strokeWidth={2} d="M6 18L18 6M6 6l12 12" />
              </svg>
            </div>
            
            {/* Error Message */}
            <p className="text-sm font-medium text-gray-900 mb-2">
              فشلت معالجة المشروع
            </p>
            <p className="text-xs text-gray-600 mb-4">
              {project.stageMessage || 'حدث خطأ أثناء المعالجة'}
            </p>
            
            {/* Action Buttons */}
            <div className="flex gap-2 justify-center">
              <button
                onClick={(e) => {
                  e.stopPropagation();
                  // TODO: Implement retry logic
                  alert('سيتم إضافة خاصية إعادة المحاولة قريباً');
                }}
                className="px-4 py-2 bg-blue-600 text-white text-sm rounded hover:bg-blue-700 transition-colors"
              >
                🔄 إعادة المحاولة
              </button>
              <button
                onClick={(e) => {
                  e.stopPropagation();
                  if (window.confirm('هل أنت متأكد من حذف هذا المشروع؟')) {
                    onDeleteProject(project.id);
                  }
                }}
                className="px-4 py-2 bg-red-600 text-white text-sm rounded hover:bg-red-700 transition-colors"
              >
                🗑️ حذف
              </button>
            </div>
          </div>
        </div>
      )}
      
      {/* Success Animation Overlay */}
      {justCompleted && (
        <div className="absolute inset-0 bg-white bg-opacity-95 rounded-lg flex items-center justify-center z-20 animate-fadeIn">
          <div className="text-center">
            <div className="w-20 h-20 bg-green-500 rounded-full flex items-center justify-center mx-auto mb-4 animate-bounce">
              <svg className="w-10 h-10 text-white" fill="none" stroke="currentColor" viewBox="0 0 24 24">
                <path strokeLinecap="round" strokeLinejoin="round" strokeWidth={2} d="M5 13l4 4L19 7" />
              </svg>
            </div>
            <p className="text-lg font-bold text-gray-900">اكتمل بنجاح!</p>
            <p className="text-sm text-gray-600 mt-1">جاهز للتحرير</p>
          </div>
        </div>
      )}

      {viewMode === 'grid' ? (
        <>
          <div className="relative">
            <ProjectThumbnail 
              projectId={project.id}
              projectTitle={project.title}
              className="w-full h-32 bg-gray-100 rounded-lg mb-4 flex items-center justify-center"
            />
            {isProcessing && (
              <div className="absolute inset-0 bg-black bg-opacity-20 rounded-lg flex items-center justify-center">
                <Loader2 className="w-8 h-8 text-white animate-spin" />
              </div>
            )}
          </div>
          
          <div className="space-y-3">
            <div>
              <h3 className="font-medium text-gray-900 line-clamp-2">
                {project.title}
              </h3>
              <p className="text-sm text-gray-600 line-clamp-1">
                {project.videoTitle}
              </p>
            </div>
            
            <div className="flex items-center justify-between text-sm text-gray-500">
              <div className="flex items-center gap-1">
                <FileText className="w-4 h-4" />
                <span>{project.subtitlesCount}</span>
              </div>
              <div className="flex items-center gap-1">
                <Clock className="w-4 h-4" />
                <span>{formatTime(project.duration)}</span>
              </div>
            </div>
            
            <div className="text-xs text-gray-400">
              آخر تعديل: {formatDate(project.updatedAt)}
            </div>
            
            <div className="flex items-center justify-between">
              <span className={`px-2 py-1 rounded-full text-xs font-medium ${getStatusColor(project.status)}`}>
                {getStatusText(project.status)}
              </span>
              <button
                onClick={(e) => {
                  e.stopPropagation();
                  if (isProcessing) {
                    if (window.confirm('هذا المشروع قيد المعالجة. هل تريد حذفه؟')) {
                      onDeleteProject(project.id);
                    }
                  } else {
                    onDeleteProject(project.id);
                  }
                }}
                className="p-1 text-gray-400 hover:text-red-500 transition-colors"
              >
                <Trash2 className="w-4 h-4" />
              </button>
            </div>
          </div>
        </>
      ) : (
        <>
          <div className="relative">
            <ProjectThumbnail 
              projectId={project.id}
              projectTitle={project.title}
              className="w-16 h-16 bg-gray-100 rounded-lg flex items-center justify-center flex-shrink-0 ml-4"
            />
            {isProcessing && (
              <div className="absolute inset-0 bg-black bg-opacity-20 rounded-lg flex items-center justify-center">
                <Loader2 className="w-4 h-4 text-white animate-spin" />
              </div>
            )}
          </div>
          
          <div className="flex-1 min-w-0">
            <div className="flex items-start justify-between mb-2">
              <div className="flex-1 min-w-0">
                <h3 className="font-medium text-gray-900 truncate">
                  {project.title}
                </h3>
                <p className="text-sm text-gray-600 truncate">
                  {project.videoTitle}
                </p>
              </div>
              <span className={`px-2 py-1 rounded-full text-xs font-medium flex-shrink-0 mr-2 ${getStatusColor(project.status)}`}>
                {getStatusText(project.status)}
              </span>
            </div>
            
            <div className="flex items-center justify-between text-sm text-gray-500">
              <div className="flex items-center gap-4">
                <div className="flex items-center gap-1">
                  <FileText className="w-4 h-4" />
                  <span>{project.subtitlesCount} ترجمة</span>
                </div>
                <div className="flex items-center gap-1">
                  <Clock className="w-4 h-4" />
                  <span>{formatTime(project.duration)}</span>
                </div>
                <span>{formatDate(project.updatedAt)}</span>
              </div>
              <button
                onClick={(e) => {
                  e.stopPropagation();
                  if (isProcessing) {
                    if (window.confirm('هذا المشروع قيد المعالجة. هل تريد حذفه؟')) {
                      onDeleteProject(project.id);
                    }
                  } else {
                    onDeleteProject(project.id);
                  }
                }}
                className="p-1 text-gray-400 hover:text-red-500 transition-colors"
              >
                <Trash2 className="w-4 h-4" />
              </button>
            </div>
          </div>
        </>
      )}
    </div>
  );
};

export default ProjectCard;<|MERGE_RESOLUTION|>--- conflicted
+++ resolved
@@ -21,15 +21,9 @@
   const [justCompleted, setJustCompleted] = useState(false);
   const [previousStatus, setPreviousStatus] = useState(project.status);
   
-<<<<<<< HEAD
   // Watch for completion - show animation when transitioning from 'processing' to 'transcribed' or 'completed'
   useEffect(() => {
     if (previousStatus === 'processing' && (project.status === 'transcribed' || project.status === 'completed')) {
-=======
-  // Watch for completion - only show animation when transitioning from 'processing' to 'completed'
-  useEffect(() => {
-    if (previousStatus === 'processing' && project.status === 'completed') {
->>>>>>> 4973bf6d
       setJustCompleted(true);
       // Show success animation for 2 seconds
       const timer = setTimeout(() => setJustCompleted(false), 2000);
